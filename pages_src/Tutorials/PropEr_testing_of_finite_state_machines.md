--- conflicted
+++ resolved
@@ -310,12 +310,8 @@
 PropEr in action
 ----------------
 
-<<<<<<< HEAD
 Let us run the first test on our property. It states that the creature never
 runs out of food in the storage.
-=======
-Let us run the property:
->>>>>>> e7223fda
 
     :::erl
     70> proper:quickcheck(food_fsm:prop_doesnt_run_out_of_supplies()).
@@ -325,17 +321,11 @@
     Use the precondition/5 callback to specify which target state should be chosen.
     ** exception error: too_many_targets
 
-<<<<<<< HEAD
 Well, we didn't see that coming. It seems that some part of our specification
 is improper.
 
 PropEr allows more than one transitions to be triggered by the same
 symbolic call and lead to different target states. As in this case:
-=======
-Why was this exception raised? PropEr allows more than one transitions to be
-triggered by the same symbolic call and lead to different target states.
-As in our case:
->>>>>>> e7223fda
 
     :::erlang
     cheese_day(S) ->
@@ -362,11 +352,7 @@
     precondition(_, _, _, {call,_,_,_}) ->
         true.
 
-<<<<<<< HEAD
 We run the test once more:
-=======
-Let's run the property again:
->>>>>>> e7223fda
 
     :::erl
     6> proper:quickcheck(food_fsm:prop_doesnt_run_out_of_supplies()).
@@ -404,7 +390,6 @@
     Result: {postcondition,false}
     false
 
-<<<<<<< HEAD
 In case of non-stop eating, the creature eventually runs out of food.
 What is more, as we can see from the `State` variable, the quantity of
 available food starts taking negative values. We will correct our code
@@ -440,11 +425,6 @@
 
 Let us now assume that the creature is clever enough it takes care of
 that. This can be modeled by moving this condition as a precondition.
-=======
-Therefore, the creature does run out of supplies in our fsm. Let's fix it so
-that it takes care of that. This can be modeled by moving this condition as
-a precondition.
->>>>>>> e7223fda
     
     :::erlang
     precondition(Today, _, S, {call,_,hungry,[]}) ->
