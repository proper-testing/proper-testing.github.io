-module(food_fsm).

-behaviour(gen_fsm).

-include_lib("proper/include/proper.hrl").

-export([start/1, stop/0, hungry/0, buy/2, new_day/1]).

-export([init/1, handle_sync_event/4, terminate/3, code_change/4]).
-export([cheese_day/2, lettuce_day/2, grapes_day/2]).
-export([cheese_day/3, lettuce_day/3, grapes_day/3]).

-export([initial_state/0, initial_state_data/0, precondition/4,
	 postcondition/5, next_state_data/5, weight/3]).
-export([cheese_day/1, lettuce_day/1, grapes_day/1]).

-type day() :: 'cheese_day' | 'lettuce_day' | 'grapes_day'.
-type food() :: 'cheese' | 'lettuce' | 'grapes'.
-type quantity() :: non_neg_integer().

<<<<<<< HEAD
-record(storage, {cheese  = 3 :: quantity(),
		  lettuce = 3 :: quantity(),
		  grapes  = 3 :: quantity()}).
=======
-record(storage, {cheese  = 5 :: quantity(),
		  lettuce = 5 :: quantity(),
		  grapes  = 5 :: quantity()}).
>>>>>>> f99b4973


%%%===========================================================================
%%% API
%%%===========================================================================

-spec start(day()) -> {'ok', pid()} | {'error', {'already_started', pid()}}.
start(Day) ->
    gen_fsm:start({local, creature}, ?MODULE, [Day], []).

stop() ->
    gen_fsm:sync_send_all_state_event(creature, stop).

hungry() ->
    gen_fsm:sync_send_event(creature, eat).

buy(Food, Quantity) ->
    gen_fsm:send_event(creature, {store, Food, Quantity}).

new_day(Food) ->
    gen_fsm:send_event(creature, {new_day, Food}).

handle_sync_event(stop, _, _, _) ->
    {stop, normal, ok, []}.


%%%===========================================================================
%%% gen_fsm callbacks
%%%===========================================================================

init([Day]) ->
    {ok, Day, #storage{}}.

cheese_day(eat, Caller, #storage{cheese = Cheese} = S) ->
    gen_fsm:reply(Caller, {cheese_left, Cheese}),
    case Cheese > 0 of
	true ->
	    {next_state, cheese_day, S#storage{cheese = Cheese - 1}};
	false ->
	    {next_state, cheese_day, S}
    end.

cheese_day({store, Food, Quantity}, S) ->
    case Food of
	cheese ->
	    {next_state, cheese_day,
	     S#storage{cheese = S#storage.cheese + Quantity}};
	lettuce ->
	    {next_state, cheese_day,
	     S#storage{lettuce = S#storage.lettuce + Quantity}};
	grapes ->
	    {next_state, cheese_day,
	     S#storage{grapes = S#storage.grapes + Quantity}}
    end;
cheese_day({new_day, lettuce}, S) ->
    {next_state, lettuce_day, S};
cheese_day({new_day, grapes}, S) ->
    {next_state, grapes_day, S}.

lettuce_day(eat, Caller, #storage{lettuce = Lettuce} = S) ->
    gen_fsm:reply(Caller, {lettuce_left, Lettuce}),
    case Lettuce > 0 of
	true ->
	    {next_state, lettuce_day, S#storage{lettuce = Lettuce - 1}};
	false ->
	    {next_state, lettuce_day, S}
    end.

lettuce_day({store, Food, Quantity}, S) ->
    case Food of
	cheese ->
	    {next_state, lettuce_day,
	     S#storage{cheese = S#storage.cheese + Quantity}};
	lettuce ->
	    {next_state, lettuce_day,
	     S#storage{lettuce=S#storage.lettuce + Quantity}};
	grapes ->
	    {next_state, lettuce_day,
	     S#storage{grapes = S#storage.grapes + Quantity}}
    end;
lettuce_day({new_day, cheese}, S) ->
    {next_state, cheese_day, S};
lettuce_day({new_day, grapes}, S) ->
    {next_state, grapes_day, S}.

grapes_day(eat, Caller, #storage{grapes = Grapes} = S) ->
    gen_fsm:reply(Caller, {grapes_left, Grapes}),
    case Grapes > 0 of
	true ->
	    {next_state, grapes_day, S#storage{grapes = Grapes - 1}};
	false ->
	    {next_state, grapes_day, S}
    end.

grapes_day({store, Food, Quantity}, S) ->
    case Food of
	cheese ->
	    {next_state, grapes_day,
	     S#storage{cheese = S#storage.cheese + Quantity}};
	lettuce ->
	    {next_state, grapes_day,
	     S#storage{lettuce = S#storage.lettuce + Quantity}};
	grapes ->
	    {next_state, grapes_day,
	     S#storage{grapes = S#storage.grapes + Quantity}}
    end;
grapes_day({new_day, cheese}, S) ->
    {next_state, cheese_day, S};
grapes_day({new_day, lettuce}, S) ->
    {next_state, lettuce_day, S}.

terminate(_, _, _) ->
    ok.

code_change(_OldVsn, StateName, StateData, _Extra) ->
    {ok, StateName, StateData}.


%%%===========================================================================
%%% PropEr Fsm specification
%%%===========================================================================

cheese_day(S) ->
     store_transition() ++ eat_transition(S#storage.cheese) ++
         [{grapes_day, {call,?MODULE,new_day,[grapes]}},
          {lettuce_day, {call,?MODULE,new_day,[lettuce]}}].

lettuce_day(S) ->
    store_transition() ++ eat_transition(S#storage.lettuce) ++
        [{grapes_day, {call,?MODULE,new_day,[grapes]}},
         {cheese_day, {call,?MODULE,new_day,[cheese]}}].

grapes_day(S) ->
    store_transition() ++ eat_transition(S#storage.lettuce) ++
        [{lettuce_day, {call,?MODULE,new_day,[lettuce]}},
         {cheese_day, {call,?MODULE,new_day,[cheese]}}].

food() ->
    oneof([cheese, lettuce, grapes]).

quantity() ->
    ?SUCHTHATMAYBE(I, pos_integer(), I < 5).

store_transition() ->
    [{history, {call,?MODULE,buy,[food(), quantity()]}}].

eat_transition(_Food_left) ->
    %% [{history, {call,?MODULE,hungry,[]}} || Food_left > 0].
    [{history, {call,?MODULE,hungry,[]}}].

initial_state() -> cheese_day.

initial_state_data() -> #storage{}.

next_state_data(_, _, S, _, {call,_,buy,[Food, Quantity]}) ->
    case Food of
	cheese ->
	    S#storage{cheese = S#storage.cheese + Quantity};
	lettuce ->
	    S#storage{lettuce = S#storage.lettuce + Quantity};    
	grapes ->
	    S#storage{grapes = S#storage.grapes + Quantity}
    end;
next_state_data(Today, _, S, _, {call,_,hungry,[]}) ->
    case Today of
	cheese_day ->
	    S#storage{cheese = S#storage.cheese - 1};
	lettuce_day ->
	    S#storage{lettuce = S#storage.lettuce - 1};    
	grapes_day ->
	    S#storage{grapes = S#storage.grapes - 1}
    end; 
next_state_data(_, _, S, _, {call,_,_,_}) ->
    S.

%% precondition(Today, _, S, {call,_,hungry,[]}) ->
%%     case Today of
%% 	cheese_day->
%% 	    S#storage.cheese > 0;
%% 	lettuce_day ->
%% 	    S#storage.lettuce > 0;
%% 	grapes_day ->
%% 	    S#storage.grapes > 0
%%     end;
precondition(Day, Day, _, {call,_,new_day,_}) ->
    false;
precondition(_, grapes_day, _, {call,_,new_day,[grapes]}) ->
    true;
precondition(_, cheese_day, _, {call,_,new_day,[cheese]}) ->
    true;
precondition(_, lettuce_day, _, {call,_,new_day,[lettuce]}) ->
    true;
precondition(_, _, _, {call,_,new_day,_}) ->
    false;
precondition(_, _, _, {call,_,_,_}) ->
    true.

postcondition(cheese_day, _, S, {call,_,hungry,[]}, Result) ->
    Cheese = S#storage.cheese,
    Cheese > 0 andalso Result =:= {cheese_left, Cheese};
postcondition(lettuce_day, _, S, {call,_,hungry,[]}, Result) ->
    Lettuce = S#storage.lettuce,
    Lettuce > 0 andalso Result =:= {lettuce_left, Lettuce};
postcondition(grapes_day, _, S, {call,_,hungry,[]}, Result) ->
    Grapes = S#storage.grapes,
    Grapes > 0 andalso Result =:= {grapes_left, Grapes};
postcondition(_, _, _, _, Result) ->
    Result =:= ok.

weight(_, _, {call,_,new_day,_}) -> 1;
weight(_, _, {call,_,hungry,_}) -> 3;
weight(_, _, {call,_,buy,_}) -> 3.

prop_doesnt_run_out_of_supplies() ->
    ?FORALL(Cmds, proper_fsm:commands(?MODULE),
	    begin
		start(cheese_day),
		{History, State, Result} =
		    proper_fsm:run_commands(?MODULE, Cmds),
		stop(),
		?WHENFAIL(
		   io:format("History: ~w\nState: ~w\nResult: ~w\n",
			     [History, State, Result]),
		   aggregate(zip(proper_fsm:state_names(History),
				 command_names(Cmds)), Result =:= ok))
	    end).<|MERGE_RESOLUTION|>--- conflicted
+++ resolved
@@ -18,15 +18,9 @@
 -type food() :: 'cheese' | 'lettuce' | 'grapes'.
 -type quantity() :: non_neg_integer().
 
-<<<<<<< HEAD
--record(storage, {cheese  = 3 :: quantity(),
-		  lettuce = 3 :: quantity(),
-		  grapes  = 3 :: quantity()}).
-=======
 -record(storage, {cheese  = 5 :: quantity(),
 		  lettuce = 5 :: quantity(),
 		  grapes  = 5 :: quantity()}).
->>>>>>> f99b4973
 
 
 %%%===========================================================================
